--- conflicted
+++ resolved
@@ -1,14 +1,9 @@
 import React, { createContext, useContext, useState, useCallback, useEffect } from 'react';
 import { doc, onSnapshot, setDoc } from 'firebase/firestore';
-<<<<<<< HEAD
-import { db } from '../src/firebaseConfig';
-import { useAuth } from '../src/hooks/useAuth.tsx';
-=======
-import { db } from '@/firebaseConfig';
-import { useAuth } from '@/hooks/useAuth';
->>>>>>> 5f7d1da2
-import type { FmpQuote } from '@/types';
-import * as fmpService from '@/services/fmpService';
+import { db } from '../src/firebaseConfig'; // <-- CORRECTED PATH
+import { useAuth } from '../src/hooks/useAuth'; // <-- CORRECTED PATH
+import type { FmpQuote } from '../types';
+import * as fmpService from '../services/fmpService';
 
 export interface WatchlistItem {
     ticker: string;
@@ -38,10 +33,6 @@
     // Effect to listen for watchlist changes in Firestore
     useEffect(() => {
         if (!user) {
-<<<<<<< HEAD
-            // Existing logic to reset state for logged-out users
-=======
->>>>>>> 5f7d1da2
             setWatchlistTickers([]);
             setWatchlistData([]);
             setIsLoading(false);
