import React, { createContext, useContext, useState, useCallback, useMemo, useEffect } from 'react';
import { doc, onSnapshot, setDoc } from 'firebase/firestore';
<<<<<<< HEAD
import { db } from '../src/firebaseConfig';
import { useAuth } from '../src/hooks/useAuth.tsx';
=======
import { db } from '../firebaseConfig';
import { useAuth } from './src/hooks/useAuth';
>>>>>>> 5f7d1da2
import type { Portfolio, Holding, OptionHolding, Transaction } from '../types';
import { INITIAL_CASH } from '../constants';
import * as fmpService from '../services/fmpService';
import { nanoid } from 'nanoid';
import { getOptionsChain } from '../services/optionsProxyService';

interface PortfolioContextType {
    portfolio: Portfolio;
    transactions: Transaction[];
    buyStock: (ticker: string, name: string, shares: number, price: number) => void;
    sellStock: (ticker: string, shares: number, price: number) => void;
    buyOption: (option: OptionHolding) => void;
    sellOption: (symbol: string, shares: number, price: number) => void;
    totalValue: number;
    isLoading: boolean;
}

const PortfolioContext = createContext<PortfolioContextType | undefined>(undefined);

export const PortfolioProvider: React.FC<{ children: React.ReactNode }> = ({ children }) => {
    const { user } = useAuth();
    const [portfolio, setPortfolio] = useState<Portfolio>({
        cash: INITIAL_CASH,
        holdings: [],
        optionHoldings: [],
        initialValue: INITIAL_CASH,
    });
    const [transactions, setTransactions] = useState<Transaction[]>([]);
    const [isLoading, setIsLoading] = useState(true);
<<<<<<< HEAD

     useEffect(() => {
        if (!user) {
            // Existing logic to reset state for logged-out users
            setPortfolio({
                cash: INITIAL_CASH,
                holdings: [],
                optionHoldings: [],
                initialValue: INITIAL_CASH,
            });
            setTransactions([]);
            setIsLoading(false);
            return;
        }

        // Set up listeners for real-time updates from Firestore
        const portfolioDocRef = doc(db, 'users', user.uid, 'data', 'portfolio');
        const transactionsDocRef = doc(db, 'users', user.uid, 'data', 'transactions');

        const unsubPortfolio = onSnapshot(portfolioDocRef, (doc) => {
            if (doc.exists()) {
                setPortfolio(doc.data() as Portfolio);
            } else {
                // If no portfolio exists, create a new one for the user
                const initialPortfolio = {
                    cash: INITIAL_CASH,
                    holdings: [],
                    optionHoldings: [],
                    initialValue: INITIAL_CASH,
                };
                setDoc(portfolioDocRef, initialPortfolio);
                setPortfolio(initialPortfolio);
            }
            setIsLoading(false);
        });
        
        const unsubTransactions = onSnapshot(transactionsDocRef, (doc) => {
            if (doc.exists()) {
                setTransactions(doc.data().transactions || []);
            } else {
                // If no transactions doc exists, create one
                 setDoc(transactionsDocRef, { transactions: [] });
            }
        });

=======

    useEffect(() => {
        if (!user) {
            // Reset state for logged-out users and stop loading
            setPortfolio({
                cash: INITIAL_CASH,
                holdings: [],
                optionHoldings: [],
                initialValue: INITIAL_CASH,
            });
            setTransactions([]);
            setIsLoading(false);
            return;
        }

        // Set up listeners for real-time updates from Firestore
        const portfolioDocRef = doc(db, 'users', user.uid, 'data', 'portfolio');
        const transactionsDocRef = doc(db, 'users', user.uid, 'data', 'transactions');

        const unsubPortfolio = onSnapshot(portfolioDocRef, (doc) => {
            if (doc.exists()) {
                setPortfolio(doc.data() as Portfolio);
            } else {
                // If no portfolio exists, create a new one for the user
                const initialPortfolio = {
                    cash: INITIAL_CASH,
                    holdings: [],
                    optionHoldings: [],
                    initialValue: INITIAL_CASH,
                };
                setDoc(portfolioDocRef, initialPortfolio);
                setPortfolio(initialPortfolio);
            }
            setIsLoading(false);
        });
        
        const unsubTransactions = onSnapshot(transactionsDocRef, (doc) => {
            if (doc.exists()) {
                setTransactions(doc.data().transactions || []);
            } else {
                // If no transactions doc exists, create one
                 setDoc(transactionsDocRef, { transactions: [] });
            }
        });

>>>>>>> 5f7d1da2
        // Cleanup function to unsubscribe from listeners on component unmount
        return () => {
            unsubPortfolio();
            unsubTransactions();
        };
    }, [user]);

    // This useEffect hook handles periodic price updates for all holdings
    useEffect(() => {
        const updateAllPrices = async () => {
             if (!user || (portfolio.holdings.length === 0 && portfolio.optionHoldings.length === 0)) {
                return; // No user or nothing to update
            }
            
            try {
                const stockTickers = portfolio.holdings.map(h => h.ticker);
                const optionUnderlyingTickers = [...new Set(portfolio.optionHoldings.map(o => o.underlyingTicker))];
                const allTickers = [...new Set([...stockTickers, ...optionUnderlyingTickers])];

                if (allTickers.length === 0) return;

                const [quotes, ...optionChains] = await Promise.all([
                    fmpService.getQuote(allTickers.join(',')),
                    ...optionUnderlyingTickers.map(ticker => getOptionsChain(ticker))
                ]);
                
                const flatOptionChains = optionChains.flat();
                
                const updatedPortfolio = { ...portfolio };
                let changed = false;

                updatedPortfolio.holdings = updatedPortfolio.holdings.map(holding => {
                    const quote = quotes.find(q => q.symbol === holding.ticker);
                    if (quote && quote.price !== holding.currentPrice) {
                        changed = true;
                        return { ...holding, currentPrice: quote.price };
<<<<<<< HEAD
                    }
                    return holding;
                });

                updatedPortfolio.optionHoldings = updatedPortfolio.optionHoldings.map(option => {
                    const freshOptionData = flatOptionChains.find(o => o.symbol === option.symbol);
                    if (freshOptionData && freshOptionData.close_price !== null && freshOptionData.close_price !== option.currentPrice) {
                        changed = true;
                        return { ...option, currentPrice: freshOptionData.close_price };
                    }
                    return option;
                });

=======
                    }
                    return holding;
                });

                updatedPortfolio.optionHoldings = updatedPortfolio.optionHoldings.map(option => {
                    const freshOptionData = flatOptionChains.find(o => o.symbol === option.symbol);
                    if (freshOptionData && freshOptionData.close_price !== null && freshOptionData.close_price !== option.currentPrice) {
                        changed = true;
                        return { ...option, currentPrice: freshOptionData.close_price };
                    }
                    return option;
                });

>>>>>>> 5f7d1da2
                if (changed) {
                    const portfolioDocRef = doc(db, 'users', user.uid, 'data', 'portfolio');
                    await setDoc(portfolioDocRef, updatedPortfolio, { merge: true });
                }

            } catch (error) {
                console.error("Failed to update prices in Firestore:", error);
            }
        };

        updateAllPrices(); // Initial update
        const interval = setInterval(updateAllPrices, 60000); // Update every minute
        return () => clearInterval(interval);

    }, [user, portfolio.holdings, portfolio.optionHoldings]);


    // Centralized function to save data to Firestore
    const saveData = async (newPortfolio: Portfolio, newTransactions: Transaction[]) => {
        if (!user) return;
        const portfolioDocRef = doc(db, 'users', user.uid, 'data', 'portfolio');
        const transactionsDocRef = doc(db, 'users', user.uid, 'data', 'transactions');
        await setDoc(portfolioDocRef, newPortfolio);
        await setDoc(transactionsDocRef, { transactions: newTransactions });
    };

    const buyStock = useCallback(async (ticker: string, name: string, shares: number, price: number) => {
        if (!user) { alert("You must be logged in to trade."); return; }
        const cost = shares * price;
        if (portfolio.cash < cost) {
            alert("Not enough cash to complete purchase.");
            return;
        }

        const newTransaction: Transaction = {
            id: nanoid(), type: 'BUY', ticker, shares, price, totalAmount: cost, timestamp: Date.now(),
        };
        const newTransactions = [...transactions, newTransaction];

        const newHoldings = [...portfolio.holdings];
        const existingHoldingIndex = newHoldings.findIndex(h => h.ticker === ticker);
        if (existingHoldingIndex > -1) {
            const existing = newHoldings[existingHoldingIndex];
            const totalShares = existing.shares + shares;
            const totalCost = (existing.shares * existing.purchasePrice) + cost;
            newHoldings[existingHoldingIndex] = { ...existing, shares: totalShares, purchasePrice: totalCost / totalShares };
        } else {
            newHoldings.push({ ticker, name, shares, purchasePrice: price, currentPrice: price });
        }
        
        const newPortfolio: Portfolio = { ...portfolio, cash: portfolio.cash - cost, holdings: newHoldings };
        await saveData(newPortfolio, newTransactions);
    }, [portfolio, transactions, user]);

    const sellStock = useCallback(async (ticker: string, shares: number, price: number) => {
        if (!user) { alert("You must be logged in to trade."); return; }
        const existingHolding = portfolio.holdings.find(h => h.ticker === ticker);
        if (!existingHolding || existingHolding.shares < shares) {
            alert("You don't own enough shares to sell.");
            return;
        }

        const proceeds = shares * price;
        const realizedPnl = (price - existingHolding.purchasePrice) * shares;

        const newTransaction: Transaction = {
            id: nanoid(), type: 'SELL', ticker, shares, price, totalAmount: proceeds, timestamp: Date.now(), purchasePrice: existingHolding.purchasePrice, realizedPnl,
        };
        const newTransactions = [...transactions, newTransaction];

        let newHoldings = [...portfolio.holdings];
        if (existingHolding.shares === shares) {
            newHoldings = newHoldings.filter(h => h.ticker !== ticker);
        } else {
            const holdingIndex = newHoldings.findIndex(h => h.ticker === ticker);
            newHoldings[holdingIndex] = { ...existingHolding, shares: existingHolding.shares - shares };
        }

        const newPortfolio: Portfolio = { ...portfolio, cash: portfolio.cash + proceeds, holdings: newHoldings };
        await saveData(newPortfolio, newTransactions);
    }, [portfolio, transactions, user]);

    const buyOption = useCallback(async (option: OptionHolding) => {
        if (!user) { alert("You must be logged in to trade."); return; }
        const cost = option.shares * option.purchasePrice * 100;
        if (portfolio.cash < cost) {
            alert("Not enough cash to complete option purchase.");
            return;
        }

        const newTransaction: Transaction = {
            id: nanoid(), type: 'OPTION_BUY', ticker: option.underlyingTicker, shares: option.shares, price: option.purchasePrice, totalAmount: cost, timestamp: Date.now(), optionSymbol: option.symbol, optionType: option.optionType, strikePrice: option.strikePrice,
        };
        const newTransactions = [...transactions, newTransaction];
        
        const newPortfolio: Portfolio = { ...portfolio, cash: portfolio.cash - cost, optionHoldings: [...portfolio.optionHoldings, option] };
        await saveData(newPortfolio, newTransactions);
    }, [portfolio, transactions, user]);

    const sellOption = useCallback(async (symbol: string, shares: number, price: number) => {
        if (!user) { alert("You must be logged in to trade."); return; }
        const existingOption = portfolio.optionHoldings.find(o => o.symbol === symbol);
        if (!existingOption || existingOption.shares < shares) {
            alert("You don't own enough contracts to sell.");
            return;
        }

        const proceeds = shares * price * 100;
        const realizedPnl = (price - existingOption.purchasePrice) * shares * 100;

        const newTransaction: Transaction = {
            id: nanoid(), type: 'OPTION_SELL', ticker: existingOption.underlyingTicker, shares, price, totalAmount: proceeds, timestamp: Date.now(), purchasePrice: existingOption.purchasePrice, realizedPnl, optionSymbol: existingOption.symbol, optionType: existingOption.optionType, strikePrice: existingOption.strikePrice,
        };
        const newTransactions = [...transactions, newTransaction];
        
        let newOptionHoldings = [...portfolio.optionHoldings];
        if (existingOption.shares === shares) {
            newOptionHoldings = newOptionHoldings.filter(o => o.symbol !== symbol);
        } else {
            const optionIndex = newOptionHoldings.findIndex(o => o.symbol === symbol);
            newOptionHoldings[optionIndex] = { ...existingOption, shares: existingOption.shares - shares };
        }

        const newPortfolio: Portfolio = { ...portfolio, cash: portfolio.cash + proceeds, optionHoldings: newOptionHoldings };
        await saveData(newPortfolio, newTransactions);
    }, [portfolio, transactions, user]);

    const totalValue = useMemo(() => {
        const holdingsValue = portfolio.holdings.reduce((acc, h) => acc + (h.shares * h.currentPrice), 0);
        const optionsValue = portfolio.optionHoldings.reduce((acc, o) => acc + (o.shares * o.currentPrice * 100), 0);
        return portfolio.cash + holdingsValue + optionsValue;
    }, [portfolio]);

    const value = { portfolio, transactions, buyStock, sellStock, buyOption, sellOption, totalValue, isLoading };

    return (
        <PortfolioContext.Provider value={value}>
            {children}
        </PortfolioContext.Provider>
    );
};

export const usePortfolio = (): PortfolioContextType => {
    const context = useContext(PortfolioContext);
    if (context === undefined) {
        throw new Error('usePortfolio must be used within a PortfolioProvider');
    }
    return context;
};<|MERGE_RESOLUTION|>--- conflicted
+++ resolved
@@ -1,12 +1,8 @@
+// hooks/usePortfolio.tsx
 import React, { createContext, useContext, useState, useCallback, useMemo, useEffect } from 'react';
 import { doc, onSnapshot, setDoc } from 'firebase/firestore';
-<<<<<<< HEAD
-import { db } from '../src/firebaseConfig';
-import { useAuth } from '../src/hooks/useAuth.tsx';
-=======
-import { db } from '../firebaseConfig';
-import { useAuth } from './src/hooks/useAuth';
->>>>>>> 5f7d1da2
+import { db } from '../src/firebaseConfig'; // <-- CORRECTED PATH
+import { useAuth } from '../src/hooks/useAuth'; // <-- CORRECTED PATH
 import type { Portfolio, Holding, OptionHolding, Transaction } from '../types';
 import { INITIAL_CASH } from '../constants';
 import * as fmpService from '../services/fmpService';
@@ -36,11 +32,10 @@
     });
     const [transactions, setTransactions] = useState<Transaction[]>([]);
     const [isLoading, setIsLoading] = useState(true);
-<<<<<<< HEAD
-
-     useEffect(() => {
+
+    useEffect(() => {
         if (!user) {
-            // Existing logic to reset state for logged-out users
+            // Reset state for logged-out users and stop loading
             setPortfolio({
                 cash: INITIAL_CASH,
                 holdings: [],
@@ -82,53 +77,6 @@
             }
         });
 
-=======
-
-    useEffect(() => {
-        if (!user) {
-            // Reset state for logged-out users and stop loading
-            setPortfolio({
-                cash: INITIAL_CASH,
-                holdings: [],
-                optionHoldings: [],
-                initialValue: INITIAL_CASH,
-            });
-            setTransactions([]);
-            setIsLoading(false);
-            return;
-        }
-
-        // Set up listeners for real-time updates from Firestore
-        const portfolioDocRef = doc(db, 'users', user.uid, 'data', 'portfolio');
-        const transactionsDocRef = doc(db, 'users', user.uid, 'data', 'transactions');
-
-        const unsubPortfolio = onSnapshot(portfolioDocRef, (doc) => {
-            if (doc.exists()) {
-                setPortfolio(doc.data() as Portfolio);
-            } else {
-                // If no portfolio exists, create a new one for the user
-                const initialPortfolio = {
-                    cash: INITIAL_CASH,
-                    holdings: [],
-                    optionHoldings: [],
-                    initialValue: INITIAL_CASH,
-                };
-                setDoc(portfolioDocRef, initialPortfolio);
-                setPortfolio(initialPortfolio);
-            }
-            setIsLoading(false);
-        });
-        
-        const unsubTransactions = onSnapshot(transactionsDocRef, (doc) => {
-            if (doc.exists()) {
-                setTransactions(doc.data().transactions || []);
-            } else {
-                // If no transactions doc exists, create one
-                 setDoc(transactionsDocRef, { transactions: [] });
-            }
-        });
-
->>>>>>> 5f7d1da2
         // Cleanup function to unsubscribe from listeners on component unmount
         return () => {
             unsubPortfolio();
@@ -165,7 +113,6 @@
                     if (quote && quote.price !== holding.currentPrice) {
                         changed = true;
                         return { ...holding, currentPrice: quote.price };
-<<<<<<< HEAD
                     }
                     return holding;
                 });
@@ -179,21 +126,6 @@
                     return option;
                 });
 
-=======
-                    }
-                    return holding;
-                });
-
-                updatedPortfolio.optionHoldings = updatedPortfolio.optionHoldings.map(option => {
-                    const freshOptionData = flatOptionChains.find(o => o.symbol === option.symbol);
-                    if (freshOptionData && freshOptionData.close_price !== null && freshOptionData.close_price !== option.currentPrice) {
-                        changed = true;
-                        return { ...option, currentPrice: freshOptionData.close_price };
-                    }
-                    return option;
-                });
-
->>>>>>> 5f7d1da2
                 if (changed) {
                     const portfolioDocRef = doc(db, 'users', user.uid, 'data', 'portfolio');
                     await setDoc(portfolioDocRef, updatedPortfolio, { merge: true });
